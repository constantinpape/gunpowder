import copy
import logging
import multiprocessing
import numpy as np

from .batch_filter import BatchFilter
from gunpowder.batch import Batch
from gunpowder.coordinate import Coordinate
<<<<<<< HEAD
=======
from gunpowder.producer_pool import ProducerPool
from gunpowder.points import PointsTypes, PointsOfType
>>>>>>> 5da662f7
from gunpowder.volume import VolumeTypes, Volume

logger = logging.getLogger(__name__)

class Chunk(BatchFilter):
    '''Assemble a large batch by requesting smaller chunks upstream.
    '''

    def __init__(self, request, chunk_spec, cache_size=50, num_workers=20):

        self.chunk_spec_template = chunk_spec
        self.dims = self.chunk_spec_template.volumes[self.chunk_spec_template.volumes.keys()[0]].dims()

<<<<<<< HEAD
        for volume_type in self.chunk_spec_template.volumes:
            assert self.dims == self.chunk_spec_template.volumes[volume_type].dims(),\
                "Volumes of different dimensionalities cannot be handled by chunk"


    def provide(self, request):

        logger.info("batch with spec " + str(request) + " requested")

        # minimal stride is smallest shape in template volumes because they are all centered
        min_stride = self.chunk_spec_template.get_common_roi().get_shape()

        # initial shift required per volume to be at beginning of its requested roi
        all_initial_offsets = []
        for (volume_type, roi) in self.chunk_spec_template.volumes.items():
            all_initial_offsets.append(request.volumes[volume_type].get_begin() - roi.get_begin())
        begin = np.min(all_initial_offsets, axis=0)

        # max offsets required per volume to cover their entire requested roi
        all_max_offsets = []
        for (volume_type, roi) in self.chunk_spec_template.volumes.items():
            all_max_offsets.append(request.volumes[volume_type].get_end()-self.chunk_spec_template.volumes[volume_type].get_shape())
        end = np.max(all_max_offsets, axis=0) + min_stride

        batch = None
        offset = np.array(begin)
        while (offset < end).all():

            # create a copy of the requested batch spec
            chunk_request = copy.deepcopy(request)
            max_strides = []
            # change size and offset of the batch spec
            for volume_type, roi in self.chunk_spec_template.volumes.items():
                chunk_request.volumes[volume_type] = roi + Coordinate(offset)
                # adjust stride to be as large as possible. Chunk roi lies either:
                #   in front and within roi, then max stride shifts chunk roi to begin of request roi
                #   behind requested roi, ten max stride shifts chunk roi to end of ALL rois in request
                # finally, clip max_stride s.t. it is not smaller than min_stride
                max_stride = np.zeros([3])
                for dim in range(roi.dims()):
                    if request.volumes[volume_type].get_end()[dim] > chunk_request.volumes[volume_type].get_end()[dim]:
                        max_stride[dim] = request.volumes[volume_type].get_begin()[dim] - chunk_request.volumes[volume_type].get_begin()[dim]
                    else:
                        max_stride[dim] = end[dim] - offset[dim]
                max_strides.append(max_stride.clip(min_stride))

            stride = np.min(max_strides, axis=0)

            logger.info("requesting chunk " + str(chunk_request))

            # get a chunk
            chunk = self.get_upstream_provider().request_batch(chunk_request)
=======
        for collection_type in [self.chunk_spec_template.volumes, self.chunk_spec_template.points]:
            for type in collection_type:
                assert self.dims == collection_type[type].dims(),\
                    "Rois of different dimensionalities cannot be handled by chunk"

        self.request = copy.deepcopy(request)
        self.num_workers = num_workers
        if num_workers > 1:
            self.workers = ProducerPool([ lambda i=i: self.__run_worker(i) for i in range(num_workers) ], queue_size=cache_size)

    def setup(self):
        self.__prepare_requests()
        if self.num_workers > 1:
            self.workers.start()

    def teardown(self):
        if self.num_workers > 1:
            self.workers.stop()

    def provide(self, request):

        batch = None
        for i in range(self.num_requests):
            # get a chunk
            # chunk = self.get_upstream_provider().request_batch(chunk_request)
            if self.num_workers > 1:
                chunk = self.workers.get()
            else:
                chunk_request = self.requests.get()
                chunk = self.get_upstream_provider().request_batch(chunk_request)
>>>>>>> 5da662f7

            if batch is None:
                batch = self.__setup_batch(request, chunk)

            # fill returned chunk into batch
            for (volume_type, volume) in chunk.volumes.items():
                self.__fill(batch.volumes[volume_type].data, volume.data,
                            request.volumes[volume_type], volume.roi)

            for (points_type, points_of_type) in chunk.points.items():
                self.__fill_points(batch.points[points_type].data, points_of_type.data,
                                   request.points[points_type], points_of_type.roi)

        return batch

<<<<<<< HEAD

    def __setup_batch(self, request, chunk_batch):

        batch = Batch()
        for (volume_type, roi) in request.volumes.items():
            if volume_type == VolumeTypes.PRED_AFFINITIES or volume_type == VolumeTypes.GT_AFFINITIES:
                shape = (3,)+ roi.get_shape()
            else:
                shape = roi.get_shape()
=======
    def __setup_batch(self, request, chunk_batch):

        batch = Batch()
        for (volume_type, roi) in request.volumes.items():
            if volume_type == VolumeTypes.PRED_AFFINITIES or volume_type == VolumeTypes.GT_AFFINITIES:
                shape = (3,)+ roi.get_shape()
            elif volume_type == VolumeTypes.PRED_BM_PRESYN:
                shape = (1,)+roi.get_shape()
            else:
                shape = roi.get_shape()

            batch.volumes[volume_type] = Volume(data=np.zeros(shape),
                                                roi=roi,
                                                resolution=chunk_batch.volumes[VolumeTypes.RAW].resolution)

        for (points_type, roi) in request.points.items():
            batch.points[points_type] = PointsOfType(data={},
                                                        roi=roi,
                                                        resolution=chunk_batch.volumes[VolumeTypes.RAW].resolution)

>>>>>>> 5da662f7

            batch.volumes[volume_type] = Volume(data=np.zeros(shape),
                                                roi=roi,
                                                resolution=chunk_batch.volumes[VolumeTypes.RAW].resolution)
        return batch

<<<<<<< HEAD

=======
>>>>>>> 5da662f7
    def __fill(self, a, b, roi_a, roi_b):
        logger.debug("filling " + str(roi_b) + " into " + str(roi_a))

        common_roi = roi_a.intersect(roi_b)
        if common_roi is None:
            return

        common_in_a_roi = common_roi - roi_a.get_offset()
        common_in_b_roi = common_roi - roi_b.get_offset()

        slices_a = common_in_a_roi.get_bounding_box()
        slices_b = common_in_b_roi.get_bounding_box()

        if len(a.shape) > len(slices_a):
            slices_a = (slice(None),)*(len(a.shape) - len(slices_a)) + slices_a
            slices_b = (slice(None),)*(len(b.shape) - len(slices_b)) + slices_b
<<<<<<< HEAD
=======

        a[slices_a] = b[slices_b]

    def __fill_points(self, a, b, roi_a, roi_b):
        logger.debug("filling points of " + str(roi_b) + " into points of" + str(roi_a))

        common_roi = roi_a.intersect(roi_b)
        if common_roi is None:
            return

        # find max point_id in a so far
        max_point_id = 0
        for point_id, point in a.items():
            if point_id > max_point_id:
                max_point_id = point_id

        for point_id, point in b.items():
            if roi_a.contains(Coordinate(point.location)):
                a[point_id + max_point_id] = point

    def __run_worker(self, i):
        chosen_request = self.requests.get()
        return self.get_upstream_provider().request_batch(chosen_request)

    def __prepare_requests(self):
        # prepare all request which chunk will require and store them in queue
        self.requests = multiprocessing.Queue(maxsize=0)

        logger.info("batch with spec " + str(self.request) + " requested")

        # minimal stride is smallest shape in template volumes because they are all centered
        min_stride = self.chunk_spec_template.get_common_roi().get_shape()

        # initial shift required per volume to be at beginning of its requested roi
        all_initial_offsets = []
        for chunk_spec_type, request_type in zip([self.chunk_spec_template.volumes, self.chunk_spec_template.points],
                                                 [self.request.volumes, self.request.points]):
            for (type, roi) in chunk_spec_type.items():
                all_initial_offsets.append(request_type[type].get_begin() - roi.get_begin())
        begin = np.min(all_initial_offsets, axis=0)

        # max offsets required per volume to cover their entire requested roi
        all_max_offsets = []
        for chunk_spec_type, request_type in zip([self.chunk_spec_template.volumes, self.chunk_spec_template.points],
                                                 [self.request.volumes, self.request.points]):
            for (type, roi) in chunk_spec_type.items():
                all_max_offsets.append(request_type[type].get_end()-chunk_spec_type[type].get_shape())
        end = np.max(all_max_offsets, axis=0) + min_stride

        offset = np.array(begin)
        while (offset < end).all():

            # create a copy of the requested batch spec
            chunk_request = copy.deepcopy(self.request)
            max_strides = []
            # change size and offset of the batch spec
            for chunk_spec_type, chunk_request_type, request_type in zip([self.chunk_spec_template.volumes, self.chunk_spec_template.points],
                                                                            [chunk_request.volumes, chunk_request.points],
                                                                            [self.request.volumes, self.request.points]):
                for type, roi in chunk_spec_type.items():
                    chunk_request_type[type] = roi + Coordinate(offset)
                    # adjust stride to be as large as possible. Chunk roi lies either:
                    #   in front and within roi, then max stride shifts chunk roi to begin of request roi
                    #   behind requested roi, ten max stride shifts chunk roi to end of ALL rois in request
                    # finally, clip max_stride s.t. it is not smaller than min_stride
                    max_stride = np.zeros([3])
                    for dim in range(roi.dims()):
                        if request_type[type].get_end()[dim] > chunk_request_type[type].get_end()[dim]:
                            max_stride[dim] = request_type[type].get_begin()[dim] - chunk_request_type[type].get_begin()[dim]
                        else:
                            max_stride[dim] = end[dim] - offset[dim]
                    max_strides.append(max_stride.clip(min_stride))

            stride = np.min(max_strides, axis=0)

            logger.info("requesting chunk " + str(chunk_request))
            self.requests.put(chunk_request)

            for d in range(self.dims):
                offset[d] += stride[d]
                if offset[d] >= end[d]:
                    if d == self.dims - 1:
                        break
                    offset[d] = begin[d]
                else:
                    break
>>>>>>> 5da662f7

        self.num_requests = int(self.requests.qsize())<|MERGE_RESOLUTION|>--- conflicted
+++ resolved
@@ -6,11 +6,8 @@
 from .batch_filter import BatchFilter
 from gunpowder.batch import Batch
 from gunpowder.coordinate import Coordinate
-<<<<<<< HEAD
-=======
 from gunpowder.producer_pool import ProducerPool
 from gunpowder.points import PointsTypes, PointsOfType
->>>>>>> 5da662f7
 from gunpowder.volume import VolumeTypes, Volume
 
 logger = logging.getLogger(__name__)
@@ -24,60 +21,6 @@
         self.chunk_spec_template = chunk_spec
         self.dims = self.chunk_spec_template.volumes[self.chunk_spec_template.volumes.keys()[0]].dims()
 
-<<<<<<< HEAD
-        for volume_type in self.chunk_spec_template.volumes:
-            assert self.dims == self.chunk_spec_template.volumes[volume_type].dims(),\
-                "Volumes of different dimensionalities cannot be handled by chunk"
-
-
-    def provide(self, request):
-
-        logger.info("batch with spec " + str(request) + " requested")
-
-        # minimal stride is smallest shape in template volumes because they are all centered
-        min_stride = self.chunk_spec_template.get_common_roi().get_shape()
-
-        # initial shift required per volume to be at beginning of its requested roi
-        all_initial_offsets = []
-        for (volume_type, roi) in self.chunk_spec_template.volumes.items():
-            all_initial_offsets.append(request.volumes[volume_type].get_begin() - roi.get_begin())
-        begin = np.min(all_initial_offsets, axis=0)
-
-        # max offsets required per volume to cover their entire requested roi
-        all_max_offsets = []
-        for (volume_type, roi) in self.chunk_spec_template.volumes.items():
-            all_max_offsets.append(request.volumes[volume_type].get_end()-self.chunk_spec_template.volumes[volume_type].get_shape())
-        end = np.max(all_max_offsets, axis=0) + min_stride
-
-        batch = None
-        offset = np.array(begin)
-        while (offset < end).all():
-
-            # create a copy of the requested batch spec
-            chunk_request = copy.deepcopy(request)
-            max_strides = []
-            # change size and offset of the batch spec
-            for volume_type, roi in self.chunk_spec_template.volumes.items():
-                chunk_request.volumes[volume_type] = roi + Coordinate(offset)
-                # adjust stride to be as large as possible. Chunk roi lies either:
-                #   in front and within roi, then max stride shifts chunk roi to begin of request roi
-                #   behind requested roi, ten max stride shifts chunk roi to end of ALL rois in request
-                # finally, clip max_stride s.t. it is not smaller than min_stride
-                max_stride = np.zeros([3])
-                for dim in range(roi.dims()):
-                    if request.volumes[volume_type].get_end()[dim] > chunk_request.volumes[volume_type].get_end()[dim]:
-                        max_stride[dim] = request.volumes[volume_type].get_begin()[dim] - chunk_request.volumes[volume_type].get_begin()[dim]
-                    else:
-                        max_stride[dim] = end[dim] - offset[dim]
-                max_strides.append(max_stride.clip(min_stride))
-
-            stride = np.min(max_strides, axis=0)
-
-            logger.info("requesting chunk " + str(chunk_request))
-
-            # get a chunk
-            chunk = self.get_upstream_provider().request_batch(chunk_request)
-=======
         for collection_type in [self.chunk_spec_template.volumes, self.chunk_spec_template.points]:
             for type in collection_type:
                 assert self.dims == collection_type[type].dims(),\
@@ -108,7 +51,6 @@
             else:
                 chunk_request = self.requests.get()
                 chunk = self.get_upstream_provider().request_batch(chunk_request)
->>>>>>> 5da662f7
 
             if batch is None:
                 batch = self.__setup_batch(request, chunk)
@@ -124,17 +66,6 @@
 
         return batch
 
-<<<<<<< HEAD
-
-    def __setup_batch(self, request, chunk_batch):
-
-        batch = Batch()
-        for (volume_type, roi) in request.volumes.items():
-            if volume_type == VolumeTypes.PRED_AFFINITIES or volume_type == VolumeTypes.GT_AFFINITIES:
-                shape = (3,)+ roi.get_shape()
-            else:
-                shape = roi.get_shape()
-=======
     def __setup_batch(self, request, chunk_batch):
 
         batch = Batch()
@@ -155,17 +86,12 @@
                                                         roi=roi,
                                                         resolution=chunk_batch.volumes[VolumeTypes.RAW].resolution)
 
->>>>>>> 5da662f7
 
             batch.volumes[volume_type] = Volume(data=np.zeros(shape),
                                                 roi=roi,
                                                 resolution=chunk_batch.volumes[VolumeTypes.RAW].resolution)
         return batch
 
-<<<<<<< HEAD
-
-=======
->>>>>>> 5da662f7
     def __fill(self, a, b, roi_a, roi_b):
         logger.debug("filling " + str(roi_b) + " into " + str(roi_a))
 
@@ -182,8 +108,6 @@
         if len(a.shape) > len(slices_a):
             slices_a = (slice(None),)*(len(a.shape) - len(slices_a)) + slices_a
             slices_b = (slice(None),)*(len(b.shape) - len(slices_b)) + slices_b
-<<<<<<< HEAD
-=======
 
         a[slices_a] = b[slices_b]
 
@@ -270,6 +194,5 @@
                     offset[d] = begin[d]
                 else:
                     break
->>>>>>> 5da662f7
 
         self.num_requests = int(self.requests.qsize())