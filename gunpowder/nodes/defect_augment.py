import logging
import random
import numpy as np

# imports for deformed slice
from skimage.draw import line
from scipy.ndimage.measurements import label
from scipy.ndimage.interpolation import map_coordinates
from scipy.ndimage.morphology import binary_dilation

from gunpowder.batch_request import BatchRequest
from gunpowder.coordinate import Coordinate
from gunpowder.volume import VolumeTypes
from .batch_filter import BatchFilter

logger = logging.getLogger(__name__)

class DefectAugment(BatchFilter):

    def __init__(
            self,
            prob_missing=0.05,
            prob_low_contrast=0.05,
            prob_artifact=0.0,
            prob_deform=0.0,
            contrast_scale=0.1,
            artifact_source=None,
            deformation_strength=20,
            axis=0):
        '''Create a new DefectAugment node.

        Args

            prob_missing, prob_low_contrast, prob_artifact, prob_deform:

                Probabilities of having a missing section, low-contrast section,
                an artifact (see param 'artifact_source') or a deformed slice.
                The sum should not exceed 1.

        contrast_scale:

            By how much to scale the intensities for a low-contrast section.

        artifact_source:

            A gunpowder batch provider that delivers VolumeTypes.RAW and
            VolumeTypes.ALPHA_MASK, used if prob_artifact > 0.
                Strength of the deformation in slice.

        deformation_strength:

            Strength of the slice deformation.

        axis:

            Along which axis sections are cut.
        '''
        self.prob_missing = prob_missing
        self.prob_low_contrast = prob_low_contrast
        self.prob_artifact = prob_artifact
        self.prob_deform = prob_deform
        self.contrast_scale = contrast_scale
        self.artifact_source = artifact_source
        self.deformation_strength = deformation_strength
        self.axis = axis

    def setup(self):

        if self.artifact_source is not None:
            self.artifact_source.setup()

    def teardown(self):

        if self.artifact_source is not None:
            self.artifact_source.teardown()

    # send roi request to data-source upstream
    def prepare(self, request):

        # we prepare the augmentations, by determining which slices
        # will be augmented by which metho.
        # If one of the slices is augmented with 'deform',
        # we prepare these trafos already
        # and request a bigger roi from upstream

        prob_missing_threshold = self.prob_missing
        prob_low_contrast_threshold = prob_missing_threshold + self.prob_low_contrast
        prob_artifact_threshold = prob_low_contrast_threshold + self.prob_artifact
        prob_deform_slice = prob_artifact_threshold + self.prob_deform

        spec = request[VolumeTypes.RAW]
        roi = spec.roi
        logger.debug("downstream request ROI is %s" % roi)
        raw_voxel_size = self.spec[VolumeTypes.RAW].voxel_size

        # store the mapping slice to augmentation type in a dict
        self.slice_to_augmentation = {}
        # store the transformations for deform slice
        self.deform_slice_transformations = {}
        for c in range((roi / raw_voxel_size).get_shape()[self.axis]):
            r = random.random()

            if r < prob_missing_threshold:
                logger.debug("Zero-out " + str(c))
                self.slice_to_augmentation[c] = 'zero_out'

            elif r < prob_low_contrast_threshold:
                logger.debug("Lower contrast " + str(c))
                self.slice_to_augmentation[c] = 'lower_contrast'

            elif r < prob_artifact_threshold:
                logger.debug("Add artifact " + str(c))
                self.slice_to_augmentation[c] = 'artifact'

            elif r < prob_deform_slice:
                logger.debug("Add deformed slice " + str(c))
                self.slice_to_augmentation[c] = 'deformed_slice'
                # get the shape of a single slice
                slice_shape = (roi / raw_voxel_size).get_shape()
                slice_shape = slice_shape[:self.axis] + slice_shape[self.axis+1:]
                self.deform_slice_transformations[c] = self.__prepare_deform_slice(slice_shape)

        # prepare transformation and
        # request bigger upstream roi for deformed slice
        if 'deformed_slice' in self.slice_to_augmentation.values():

            # create roi sufficiently large to feed deformation
            logger.debug("before growth: %s" % spec.roi)
            growth = Coordinate(
                tuple(0 if d == self.axis else raw_voxel_size[d] * self.deformation_strength
                      for d in range(spec.roi.dims()))
            )
            logger.debug("growing request by %s" % str(growth))
            source_roi = roi.grow(growth, growth)

            # update request ROI to get all voxels necessary to perfrom
            # transformation
            spec.roi = source_roi
            logger.debug("upstream request roi is %s" % spec.roi)

    def process(self, batch, request):

        assert batch.get_total_roi().dims() == 3, "defectaugment works on 3d batches only"

        raw = batch.volumes[VolumeTypes.RAW]
        raw_voxel_size = self.spec[VolumeTypes.RAW].voxel_size

        for c, augmentation_type in self.slice_to_augmentation.items():

            section_selector = tuple(
                slice(None if d != self.axis else c, None if d != self.axis else c+1)
                for d in range(raw.spec.roi.dims())
            )

            if augmentation_type == 'zero_out':
                raw.data[section_selector] = 0

            elif augmentation_type == 'low_contrast':
                section = raw.data[section_selector]

                mean = section.mean()
                section -= mean
                section *= self.contrast_scale
                section += mean

                raw.data[section_selector] = section

            elif augmentation_type == 'artifact':

                section = raw.data[section_selector]

                alpha_voxel_size = self.artifact_source.spec[VolumeTypes.ALPHA_MASK].voxel_size

                assert raw_voxel_size == alpha_voxel_size, ("Can only alpha blend RAW with "
                                                            "ALPHA_MASK if both have the same "
                                                            "voxel size")

                artifact_request = BatchRequest()
                artifact_request.add(VolumeTypes.RAW, Coordinate(section.shape)*raw_voxel_size)
                artifact_request.add(VolumeTypes.ALPHA_MASK, Coordinate(section.shape)*alpha_voxel_size)
                logger.debug("Requesting artifact batch " + str(artifact_request))

                artifact_batch = self.artifact_source.request_batch(artifact_request)
                artifact_alpha = artifact_batch.volumes[VolumeTypes.ALPHA_MASK].data
                artifact_raw   = artifact_batch.volumes[VolumeTypes.RAW].data

                assert artifact_raw.dtype == section.dtype
                assert artifact_alpha.dtype == np.float32
                assert artifact_alpha.min() >= 0.0
                assert artifact_alpha.max() <= 1.0

                raw.data[section_selector] = section*(1.0 - artifact_alpha) + artifact_raw*artifact_alpha

            elif augmentation_type == 'deformed_slice':

                section = raw.data[section_selector].squeeze()

                # set interpolation to cubic, spec interploatable is true, else to 0
                interpolation = 3 if self.spec[VolumeTypes.RAW].interpolatable else 0

                # load the deformation fields that were prepared for this slice
                flow_x, flow_y, line_mask = self.deform_slice_transformations[c]

                # apply the deformation fields
                shape = section.shape
                section = map_coordinates(
                    section, (flow_y, flow_x), mode='constant', order=interpolation
                ).reshape(shape)

<<<<<<< HEAD
=======
                # things can get smaller than 0 at the boundary, so we clip
                section = np.clip(section, 0., 1.)

>>>>>>> 07af751c
                # zero-out data below the line mask
                section[line_mask] = 0.

                raw.data[section_selector] = section

        # in case we needed to change the ROI due to a deformation augment,
        # restore original ROI and crop the volume data
        if 'deformed_slice' in self.slice_to_augmentation.values():
            old_roi = request[VolumeTypes.RAW].roi
            logger.debug("resetting roi to %s" % old_roi)
            crop = tuple(
                slice(None) if d == self.axis else slice(self.deformation_strength, -self.deformation_strength)
                for d in range(raw.spec.roi.dims())
            )
            raw.data = raw.data[crop]
            raw.spec.roi = old_roi

    def __prepare_deform_slice(self, slice_shape):

        # grow slice shape by 2 x deformation strength
        grow_by = 2 * self.deformation_strength
        shape = (slice_shape[0] + grow_by, slice_shape[1] + grow_by)

        # randomly choose fixed x or fixed y with p = 1/2
        fixed_x = random.random() < .5
        if fixed_x:
            x0, y0 = 0, np.random.randint(1, shape[1] - 2)
            x1, y1 = shape[0] - 1, np.random.randint(1, shape[1] - 2)
        else:
            x0, y0 = np.random.randint(1, shape[0] - 2), 0
            x1, y1 = np.random.randint(1, shape[0] - 2), shape[1] - 1

        ## generate the mask of the line that should be blacked out
        line_mask = np.zeros(shape, dtype='bool')
        rr, cc = line(x0, y0, x1, y1)
        line_mask[rr, cc] = 1

        # generate vectorfield pointing towards the line to compress the image
        # first we get the unit vector representing the line
        line_vector = np.array([x1 - x0, y1 - y0], dtype='float32')
        line_vector /= np.linalg.norm(line_vector)
        # next, we generate the normal to the line
        normal_vector = np.zeros_like(line_vector)
        normal_vector[0] = - line_vector[1]
        normal_vector[1] = line_vector[0]

        # make meshgrid
<<<<<<< HEAD
        x, y = np.meshgrid(np.arange(shape[0]), np.arange(shape[1]))
=======
        x, y = np.meshgrid(np.arange(shape[1]), np.arange(shape[0]))
>>>>>>> 07af751c
        # generate the vector field
        flow_x, flow_y = np.zeros(shape), np.zeros(shape)

        # find the 2 components where coordinates are bigger / smaller than the line
        # to apply normal vector in the correct direction
        components, n_components = label(np.logical_not(line_mask).view('uint8'))
        assert n_components == 2, "%i" % n_components
        neg_val = components[0, 0] if fixed_x else components[-1, -1]
        pos_val = components[-1, -1] if fixed_x else components[0, 0]

        flow_x[components == pos_val] = self.deformation_strength * normal_vector[1]
        flow_y[components == pos_val] = self.deformation_strength * normal_vector[0]
        flow_x[components == neg_val] = - self.deformation_strength * normal_vector[1]
        flow_y[components == neg_val] = - self.deformation_strength * normal_vector[0]

        # generate the flow fields
        flow_x, flow_y = (x + flow_x).reshape(-1, 1), (y + flow_y).reshape(-1, 1)

        # dilate the line mask
        line_mask = binary_dilation(line_mask, iterations=10)

        return flow_x, flow_y, line_mask<|MERGE_RESOLUTION|>--- conflicted
+++ resolved
@@ -207,12 +207,9 @@
                     section, (flow_y, flow_x), mode='constant', order=interpolation
                 ).reshape(shape)
 
-<<<<<<< HEAD
-=======
                 # things can get smaller than 0 at the boundary, so we clip
                 section = np.clip(section, 0., 1.)
 
->>>>>>> 07af751c
                 # zero-out data below the line mask
                 section[line_mask] = 0.
 
@@ -259,12 +256,7 @@
         normal_vector[0] = - line_vector[1]
         normal_vector[1] = line_vector[0]
 
-        # make meshgrid
-<<<<<<< HEAD
-        x, y = np.meshgrid(np.arange(shape[0]), np.arange(shape[1]))
-=======
         x, y = np.meshgrid(np.arange(shape[1]), np.arange(shape[0]))
->>>>>>> 07af751c
         # generate the vector field
         flow_x, flow_y = np.zeros(shape), np.zeros(shape)
 
